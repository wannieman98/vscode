--- conflicted
+++ resolved
@@ -267,13 +267,8 @@
 		return result;
 	}
 
-<<<<<<< HEAD
-	private _setListNodeCollapsed(node: IIndexTreeNode<T, TFilterData>, listIndex: number, revealed: boolean, collapsed: boolean, recursive: boolean): boolean {
-		const result = this._setNodeCollapsed(node, collapsed, recursive, false);
-=======
-	private _setListNodeCollapseState(node: IMutableTreeNode<T, TFilterData>, listIndex: number, revealed: boolean, update: CollapseStateUpdate): boolean {
+	private _setListNodeCollapseState(node: IIndexTreeNode<T, TFilterData>, listIndex: number, revealed: boolean, update: CollapseStateUpdate): boolean {
 		const result = this._setNodeCollapseState(node, update, false);
->>>>>>> ec9a617c
 
 		if (!revealed || !node.visible) {
 			return result;
@@ -287,13 +282,8 @@
 		return result;
 	}
 
-<<<<<<< HEAD
-	private _setNodeCollapsed(node: IIndexTreeNode<T, TFilterData>, collapsed: boolean, recursive: boolean, deep: boolean): boolean {
-		let result = node.collapsible && node.collapsed !== collapsed;
-=======
-	private _setNodeCollapseState(node: IMutableTreeNode<T, TFilterData>, update: CollapseStateUpdate, deep: boolean): boolean {
+	private _setNodeCollapseState(node: IIndexTreeNode<T, TFilterData>, update: CollapseStateUpdate, deep: boolean): boolean {
 		let result: boolean;
->>>>>>> ec9a617c
 
 		if (node === this.root) {
 			result = false;
