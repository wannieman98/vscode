--- conflicted
+++ resolved
@@ -323,21 +323,16 @@
 		return this._languages[languageId].filenames;
 	}
 
-<<<<<<< HEAD
-	public getIconForMode(modeId: string): ThemeIcon | null {
-		if (!hasOwnProperty.call(this._languages, modeId)) {
-			return null;
-		}
-		const language = this._languages[modeId];
+	public getIcon(languageId: string): ThemeIcon | null {
+		if (!hasOwnProperty.call(this._languages, languageId)) {
+			return null;
+		}
+		const language = this._languages[languageId];
 		return (language.icons[0] || null);
 	}
 
-	public extractModeIds(commaSeparatedMimetypesOrCommaSeparatedIds: string | undefined): string[] {
-		if (!commaSeparatedMimetypesOrCommaSeparatedIds) {
-=======
 	public getConfigurationFiles(languageId: string): ReadonlyArray<URI> {
 		if (!hasOwnProperty.call(this._languages, languageId)) {
->>>>>>> b5d3ec5b
 			return [];
 		}
 		return this._languages[languageId].configurationFiles || [];
